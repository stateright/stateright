use actix_web::{*, web::Json};
use crate::*;
use parking_lot::RwLock;
use serde::ser::{SerializeStruct, Serializer};
use serde::Serialize;
use std::net::ToSocketAddrs;
use std::sync::Arc;
use std::thread::{sleep, spawn};
use std::time::Duration;
use std::collections::VecDeque;

// (expectation, name, encoded path to discovery)
type Property = (Expectation, String, Option<String>);

#[derive(Clone, Debug, Default, Eq, PartialEq, Serialize)]
struct StatusView {
    done: bool,
    model: String,
    state_count: usize,
    unique_state_count: usize,
    properties: Vec<Property>,
    recent_path: Option<String>,
}

#[derive(Debug, Eq, PartialEq)]
struct StateView<State> {
    action: Option<String>,
    outcome: Option<String>,
    state: Option<State>,
    properties: Vec<Property>,
    svg: Option<String>,
}

type StateViewsJson<State> = Json<Vec<StateView<State>>>;

impl<State> serde::Serialize for StateView<State>
where
    State: Debug + Hash,
{
    fn serialize<S: Serializer>(&self, ser: S) -> Result<S::Ok, S::Error> {
        let mut out = ser.serialize_struct("StateView", 3)?;
        if let Some(ref action) = self.action {
            out.serialize_field("action", action)?;
        }
        if let Some(ref outcome) = self.outcome {
            out.serialize_field("outcome", outcome)?;
        }
        if let Some(ref state) = self.state {
            out.serialize_field("state", &format!("{:#?}", state))?;
            out.serialize_field("fingerprint", &format!("{:?}", fingerprint(&state)))?;
        }
        if !self.properties.is_empty() {
            out.serialize_field("properties", &self.properties)?;
        }
        if let Some(ref svg) = self.svg {
            out.serialize_field("svg", svg)?;
        }
        out.end()
    }
}

struct Snapshot<Action>(bool, Option<Vec<Action>>);
impl<M: Model> CheckerVisitor<M> for Arc<RwLock<Snapshot<M::Action>>> {
    fn visit(&self, _: &M, path: Path<M::State, M::Action>) {
        let guard = self.read();
        if !guard.0 { return }
        drop(guard);

        let mut guard = self.write();
        if !guard.0 { return } // May be racing other threads.
        guard.0 = false;
        guard.1 = Some(path.into_actions());
    }
}

pub(crate) fn serve<M>(checker_builder: CheckerBuilder<M>, addresses: impl ToSocketAddrs) -> Arc<impl Checker<M>>
where M: 'static + Model + Send + Sync,
      M::Action: Debug + Send + Sync,
      M::State: Debug + Hash + Send + Sync,
{
    let snapshot = Arc::new(RwLock::new(Snapshot(true, None)));
    let snapshot_for_visitor = Arc::clone(&snapshot);
    let snapshot_for_server = Arc::clone(&snapshot);
    spawn(move || {
        loop {
            sleep(Duration::from_secs(4));
            snapshot.write().0 = true;
        }
    });
    let checker = checker_builder
        .visitor(snapshot_for_visitor)
        .spawn_on_demand();
    serve_checker(checker, snapshot_for_server, addresses)
}

fn serve_checker<M, C>(
    checker: C,
    snapshot: Arc<RwLock<Snapshot<M::Action>>>,
    addresses: impl ToSocketAddrs)
    -> Arc<impl Checker<M>>
where M: 'static + Model + Send + Sync,
      M::Action: Debug + Send + Sync,
      M::State: Debug + Hash + Send + Sync,
      C: 'static + Checker<M> + Send + Sync,
{
    let checker = Arc::new(checker);

    let data = Arc::new((snapshot, Arc::clone(&checker)));
    HttpServer::new(move || {
        macro_rules! get_ui_file {
            ($filename:literal) => {
                web::get().to(|| HttpResponse::Ok().body({
                    if let Ok(content) = std::fs::read(concat!("./ui/", $filename)) {
                        log::info!("Explorer dev mode. Loading {} from disk.", $filename);
                        content
                    } else {
                        include_bytes!(concat!("../../ui/", $filename)).to_vec()
                    }
                }))
            }
        }

        App::new()
            .data(Arc::clone(&data))
            .route("/.status", web::get().to(status::<M, C>))
            .route("/.runtocompletion", web::post().to(run_to_completion::<M, C>))
            .route("/.states{fingerprints:.*}", web::get().to(states::<M, C>))
            .route("/", get_ui_file!("index.htm"))
            .route("/app.css", get_ui_file!("app.css"))
            .route("/app.js", get_ui_file!("app.js"))
            .route("/knockout-3.5.0.js", get_ui_file!("knockout-3.5.0.js"))
    }).bind(addresses).unwrap().run().unwrap();

    checker
}

type Data<Action, Checker> = web::Data<Arc<(Arc<RwLock<Snapshot<Action>>>, Arc<Checker>)>>;

fn status<M, C>(_: HttpRequest, data: Data<M::Action, C>) -> Json<StatusView>
where M: Model,
      M::Action: Debug,
      M::State: Hash,
      C: Checker<M>,
{
    let snapshot = &data.0;
    let checker = &data.1;

    let status = StatusView {
        model: std::any::type_name::<M>().to_string(),
        done: checker.is_done(),
        state_count: checker.state_count(),
        unique_state_count: checker.unique_state_count(),
        properties: get_properties(checker),
        recent_path: snapshot.read().1.as_ref().map(|p| format!("{:?}", p)),
    };
    Json(status)
}

<<<<<<< HEAD
fn run_to_completion<M, C>(_: HttpRequest, data: Data<M::Action, C>)
where M: Model,
      M::Action: Debug,
      M::State: Hash,
      C: Checker<M>,
{
    let checker = &data.1;
    checker.run_to_completion();
=======
fn get_properties<C, M>(checker: &Arc<C>) -> Vec<Property> 
where M: Model,
      M::State: Hash,
      C: Checker<M>,
{
    checker.model().properties().into_iter()
        .map(|p| (
                p.expectation,
                p.name.to_string(),
                checker.discovery(p.name).map(|p| p.encode()),
        ))
        .collect()
>>>>>>> ece971c1
}

fn states<M, C>(req: HttpRequest, data: Data<M::Action, C>)
    -> Result<StateViewsJson<M::State>>
where M: Model,
      M::Action: Debug,
      M::State: Debug + Hash,
      C: Checker<M>,
{
    let checker = &data.1;
    let model = &checker.model();

    // extract fingerprints
    let mut fingerprints_str = req.match_info().get("fingerprints").expect("missing 'fingerprints' param").to_string();
    if fingerprints_str.ends_with('/') {
        let relevant_len = fingerprints_str.len() - 1;
        fingerprints_str.truncate(relevant_len);
    }
    let fingerprints: VecDeque<_> = fingerprints_str.split('/').filter_map(|fp| fp.parse::<Fingerprint>().ok()).collect();

    // ensure all but the first string (which is empty) were parsed
    if fingerprints.len() + 1 != fingerprints_str.split('/').count() {
        return Err(
            actix_web::error::ErrorNotFound(
                format!("Unable to parse fingerprints {}", fingerprints_str)));
    }

    // now build up all the subsequent `StateView`s
    let mut results = Vec::new();
    if fingerprints.is_empty() {
        for state in model.init_states() {
            let fingerprint = fingerprint(&state);
            checker.check_fingerprint(fingerprint);
            let svg = {
                let mut fingerprints: VecDeque<_> = fingerprints.clone().into_iter().collect();
                fingerprints.push_back(fingerprint);
                model.as_svg(Path::from_fingerprints::<M>(model, fingerprints))
            };
            results.push(StateView {
                action: None,
                outcome: None,
                state: Some(state),
                properties: get_properties(checker),
                svg,
            });
        }
    } else if let Some(last_state) = Path::final_state::<M>(model, fingerprints.clone()) {
        // Must generate the actions three times because they are consumed by `next_state`
        // and `display_outcome`.
        let mut actions1 = Vec::new();
        let mut actions2 = Vec::new();
        let mut actions3 = Vec::new();
        model.actions(&last_state, &mut actions1);
        model.actions(&last_state, &mut actions2);
        model.actions(&last_state, &mut actions3);
        for ((action, action2), action3) in actions1.into_iter().zip(actions2).zip(actions3) {
            let outcome = model.format_step(&last_state, action2);
            let state = model.next_state(&last_state, action3);
            log::debug!("explorer generated state transition: {} -> {}", fingerprint(&last_state), fingerprint(&state));
            if let Some(state) = state {
                let fingerprint = fingerprint(&state);
                checker.check_fingerprint(fingerprint);
                let svg = {
                    let mut fingerprints: VecDeque<_> = fingerprints.clone().into_iter().collect();
                    fingerprints.push_back(fingerprint);
                    model.as_svg(Path::from_fingerprints::<M>(model, fingerprints))
                };
                results.push(StateView {
                    action: Some(model.format_action(&action)),
                    outcome,
                    state: Some(state),
                    properties: get_properties(checker),
                    svg,
                });
            } else {
                // "Action ignored" case is still returned, as it may be useful for debugging.
                results.push(StateView {
                    action: Some(model.format_action(&action)),
                    outcome: None,
                    state: None,
                    properties: get_properties(checker),
                    svg: None,
                });
            }
        }
    } else {
        return Err(
            actix_web::error::ErrorNotFound(
                format!("Unable to find state following fingerprints {}", fingerprints_str)));
    }

    Ok(Json(results))
}

#[cfg(test)]
mod test {
    use super::*;
    use crate::test_util::binary_clock::*;
    use lazy_static::lazy_static;

    #[test]
    fn can_init() {
        let checker = Arc::new(BinaryClock.checker().spawn_bfs());
        assert_eq!(get_states(Arc::clone(&checker), "/").unwrap(), vec![
            StateView { action: None, outcome: None, state: Some(0), properties: vec![(Expectation::Always, "in [0, 1]".to_owned(), None)], svg: None },
            StateView { action: None, outcome: None, state: Some(1), properties: vec![(Expectation::Always, "in [0, 1]".to_owned(), None)], svg: None },
        ]);
    }

    #[test]
    fn can_next() {
        let checker = Arc::new(BinaryClock.checker().spawn_bfs());
        // We need a static string for TestRequest, so this is precomputed, but you can recompute
        // the values if needed as follows:
        // ```
        // let first = fingerprint(&1_i8);
        // let second = fingerprint(&0_i8);
        // let path_name = format!("/{}/{}", first, second);
        // println!("New path name is: {}", path_name);
        // ```
        assert_eq!(get_states(Arc::clone(&checker), "/2716592049047647680/9080728272894440685").unwrap(), vec![
            StateView {
                action: Some("GoHigh".to_string()),
                outcome: Some("1".to_string()),
                state: Some(1),
                properties: vec![(Expectation::Always, "in [0, 1]".to_owned(), None)],
                svg: None,
            },
        ]);
    }

    #[test]
    fn err_for_invalid_fingerprint() {
        let checker = Arc::new(BinaryClock.checker().spawn_bfs());
        assert_eq!(format!("{}", get_states(Arc::clone(&checker), "/one/two/three").unwrap_err()),
            "Unable to parse fingerprints /one/two/three");
        assert_eq!(format!("{}", get_states(Arc::clone(&checker), "/1/2/3").unwrap_err()),
            "Unable to find state following fingerprints /1/2/3");
    }

    #[test]
    fn smoke_test_states() {
        use crate::actor::{ActorModelState, Envelope, Id, LossyNetwork, Network};
        use crate::actor::actor_test_util::ping_pong::{PingPongCfg, PingPongMsg::*};

        let checker = Arc::new(
            PingPongCfg {
                max_nat: 2,
                maintains_history: true,
            }
            .into_model()
            .init_network(Network::new_unordered_nonduplicating([]))
            .lossy_network(LossyNetwork::Yes)
            .checker()
            .spawn_bfs());
        assert_eq!(
            get_states(Arc::clone(&checker), "/").unwrap(),
            vec![
                StateView {
                    action: None,
                    outcome: None,
                    state: Some(ActorModelState {
                        actor_states: vec![Arc::new(0), Arc::new(0)],
                        history: (0, 1),
                        is_timer_set: vec![false,false],
                        network: Network::new_unordered_nonduplicating([
                            Envelope { src: Id::from(0), dst: Id::from(1), msg: Ping(0) },
                        ]),
                    }),
                    properties: vec![
                        (Expectation::Always, "delta within 1".to_owned(), None), 
                        (Expectation::Sometimes, "can reach max".to_owned(), None), 
                        (Expectation::Eventually, "must reach max".to_owned(), None), 
                        (Expectation::Eventually, "must exceed max".to_owned(), None), 
                        (Expectation::Always, "#in <= #out".to_owned(), None), 
                        (Expectation::Eventually, "#out <= #in + 1".to_owned(), None)
                    ],
                    svg: Some("<svg version=\'1.1\' baseProfile=\'full\' width=\'500\' height=\'30\' viewbox=\'-20 -20 520 50\' xmlns=\'http://www.w3.org/2000/svg\'><defs><marker class=\'svg-event-shape\' id=\'arrow\' markerWidth=\'12\' markerHeight=\'10\' refX=\'12\' refY=\'5\' orient=\'auto\'><polygon points=\'0 0, 12 5, 0 10\' /></marker></defs><line x1=\'0\' y1=\'0\' x2=\'0\' y2=\'30\' class=\'svg-actor-timeline\' />\n<text x=\'0\' y=\'0\' class=\'svg-actor-label\'>0</text>\n<line x1=\'100\' y1=\'0\' x2=\'100\' y2=\'30\' class=\'svg-actor-timeline\' />\n<text x=\'100\' y=\'0\' class=\'svg-actor-label\'>1</text>\n</svg>\n".to_string()),
                },
            ]);

        lazy_static! {
            static ref PATH: String = {
                use crate::actor::actor_test_util::ping_pong::{PingPongActor, PingPongHistory};
                let fp = fingerprint(&ActorModelState::<PingPongActor, PingPongHistory> {
                    actor_states: vec![Arc::new(0), Arc::new(0)],
                    history: (0, 1),
                    is_timer_set: vec![false,false],
                    network: Network::new_unordered_nonduplicating([
                        Envelope { src: Id::from(0), dst: Id::from(1), msg: Ping(0) },
                    ]),
                });
                format!("/{}", fp)
            };
        }
        let states = get_states(Arc::clone(&checker), PATH.as_ref()).unwrap();
        assert_eq!(states.len(), 2);
        assert_eq!(
            states[0],
            StateView {
                action: Some("Drop(Envelope { src: Id(0), dst: Id(1), msg: Ping(0) })".to_string()),
                outcome: Some("DROP: Envelope { src: Id(0), dst: Id(1), msg: Ping(0) }".to_string()),
                state: Some(ActorModelState {
                    actor_states: vec![Arc::new(0), Arc::new(0)],
                    history: (0, 1),
                    is_timer_set: vec![false,false],
                    network: Network::new_unordered_nonduplicating([]),
                }),
                properties: vec![
                    (Expectation::Always, "delta within 1".to_owned(), None), 
                    (Expectation::Sometimes, "can reach max".to_owned(), None), 
                    (Expectation::Eventually, "must reach max".to_owned(), None), 
                    (Expectation::Eventually, "must exceed max".to_owned(), None), 
                    (Expectation::Always, "#in <= #out".to_owned(), None), 
                    (Expectation::Eventually, "#out <= #in + 1".to_owned(), None)
                ],
                svg: Some("<svg version='1.1' baseProfile='full' width='500' height='60' viewbox='-20 -20 520 80' xmlns='http://www.w3.org/2000/svg'><defs><marker class='svg-event-shape' id='arrow' markerWidth='12' markerHeight='10' refX='12' refY='5' orient='auto'><polygon points='0 0, 12 5, 0 10' /></marker></defs><line x1='0' y1='0' x2='0' y2='60' class='svg-actor-timeline' />\n<text x='0' y='0' class='svg-actor-label'>0</text>\n<line x1='100' y1='0' x2='100' y2='60' class='svg-actor-timeline' />\n<text x='100' y='0' class='svg-actor-label'>1</text>\n</svg>\n".to_string()),
            });
        assert_eq!(
            states[1],
            StateView {
                action: Some("Id(0) → Ping(0) → Id(1)".to_string()),
                outcome: Some("OUT: [Send(Id(0), Pong(0))]\n\nNEXT_STATE: 1\n\nPREV_STATE: 0\n".to_string()),
                state: Some(ActorModelState {
                    actor_states: vec![
                        Arc::new(0),
                        Arc::new(1),
                    ],
                    history: (1, 2),
                    is_timer_set: vec![false,false],
                    network: Network::new_unordered_nonduplicating([
                        Envelope { src: Id::from(1), dst: Id::from(0), msg: Pong(0) },
                    ]),
                }),
                properties: vec![
                    (Expectation::Always, "delta within 1".to_owned(), None), 
                    (Expectation::Sometimes, "can reach max".to_owned(), None), 
                    (Expectation::Eventually, "must reach max".to_owned(), None), 
                    (Expectation::Eventually, "must exceed max".to_owned(), None), 
                    (Expectation::Always, "#in <= #out".to_owned(), None), 
                    (Expectation::Eventually, "#out <= #in + 1".to_owned(), None)
                ],
                svg: Some("<svg version='1.1' baseProfile='full' width='500' height='60' viewbox='-20 -20 520 80' xmlns='http://www.w3.org/2000/svg'><defs><marker class='svg-event-shape' id='arrow' markerWidth='12' markerHeight='10' refX='12' refY='5' orient='auto'><polygon points='0 0, 12 5, 0 10' /></marker></defs><line x1='0' y1='0' x2='0' y2='60' class='svg-actor-timeline' />\n<text x='0' y='0' class='svg-actor-label'>0</text>\n<line x1='100' y1='0' x2='100' y2='60' class='svg-actor-timeline' />\n<text x='100' y='0' class='svg-actor-label'>1</text>\n<line x1='0' x2='100' y1='0' y2='30' marker-end='url(#arrow)' class='svg-event-line' />\n<text x='100' y='30' class='svg-event-label'>Ping(0)</text>\n</svg>\n".to_string()),
            });
    }

    #[test]
    fn smoke_test_status() {
        use crate::actor::{LossyNetwork, Network};
        use crate::actor::actor_test_util::ping_pong::PingPongCfg;

        let snapshot = Arc::new(RwLock::new(Snapshot(true, None)));
        let checker = PingPongCfg {
                max_nat: 2,
                maintains_history: true,
            }
            .into_model()
            .init_network(Network::new_unordered_nonduplicating([]))
            .lossy_network(LossyNetwork::No)
            .checker()
            .visitor(Arc::clone(&snapshot)).spawn_bfs().join();
        let status = get_status(Arc::new(checker), snapshot).unwrap();
        assert_eq!(status.done, true);
        assert_eq!(
            status.model,
            "stateright::actor::model::ActorModel<\
                 stateright::actor::actor_test_util::ping_pong::PingPongActor, \
                 stateright::actor::actor_test_util::ping_pong::PingPongCfg, (u32, u32)>");
        assert_eq!(status.state_count, 5);
        assert_eq!(status.unique_state_count, 5);
        let assert_discovery =
            |status: &StatusView,
             expectation: Expectation,
             name: &'static str,
             has_discovery: bool|
        {
            let match_found = status.properties.iter()
                .any(|(e, n, d)| {
                    e == &expectation && n == name && d.is_some() == has_discovery
                });
            if !match_found {
                panic!("Not found. expectation={:?}, name={:?}, has_discovery={:?}, properties={:#?}",
                       expectation, name, has_discovery, status.properties);
            }
        };
        assert_discovery(&status, Expectation::Always,     "delta within 1",  false);
        assert_discovery(&status, Expectation::Sometimes,  "can reach max",   true);
        assert_discovery(&status, Expectation::Eventually, "must reach max",  false);
        assert_discovery(&status, Expectation::Eventually, "must exceed max", true);
        assert_discovery(&status, Expectation::Always,     "#in <= #out",     false);
        assert_discovery(&status, Expectation::Eventually, "#out <= #in + 1", false);
        assert!(status.recent_path.unwrap().starts_with("["));
    }

    fn get_states<M, C>(checker: Arc<C>, path_name: &'static str)
                -> Result<Vec<StateView<M::State>>>
    where M: Model,
          M::Action: Debug,
          M::State: Debug + Hash,
          C: Checker<M>,
    {
        let req = actix_web::test::TestRequest::get()
            .param("fingerprints", &path_name)
            .to_http_request();
        let snapshot = Arc::new(RwLock::new(Snapshot(true, None)));
        let data = web::Data::new(Arc::new((snapshot, checker)));
        match states(req, data) {
            Ok(Json(view)) => Ok(view),
            Err(err) => Err(err),
        }
    }

    fn get_status<M, C>(checker: Arc<C>, snapshot: Arc<RwLock<Snapshot<M::Action>>>)
    -> Result<StatusView>
    where M: Model,
          M::Action: Debug,
          M::State: Debug + Hash,
          C: Checker<M>,
    {
        let req = actix_web::test::TestRequest::get().to_http_request();
        let data = web::Data::new(Arc::new((snapshot, checker)));
        let Json(view) = status(req, data);
        Ok(view)
    }
}<|MERGE_RESOLUTION|>--- conflicted
+++ resolved
@@ -156,7 +156,6 @@
     Json(status)
 }
 
-<<<<<<< HEAD
 fn run_to_completion<M, C>(_: HttpRequest, data: Data<M::Action, C>)
 where M: Model,
       M::Action: Debug,
@@ -165,7 +164,8 @@
 {
     let checker = &data.1;
     checker.run_to_completion();
-=======
+}
+
 fn get_properties<C, M>(checker: &Arc<C>) -> Vec<Property> 
 where M: Model,
       M::State: Hash,
@@ -178,7 +178,6 @@
                 checker.discovery(p.name).map(|p| p.encode()),
         ))
         .collect()
->>>>>>> ece971c1
 }
 
 fn states<M, C>(req: HttpRequest, data: Data<M::Action, C>)
