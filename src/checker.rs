--- conflicted
+++ resolved
@@ -70,11 +70,8 @@
     target_max_depth: Option<NonZeroUsize>,
     thread_count: usize,
     visitor: Option<Box<dyn CheckerVisitor<M> + Send + Sync>>,
-<<<<<<< HEAD
     finish_when: HasDiscoveries,
-=======
     timeout: Option<Duration>,
->>>>>>> 2d41acae
 }
 impl<M: Model> CheckerBuilder<M> {
     pub(crate) fn new(model: M) -> Self {
@@ -85,11 +82,8 @@
             symmetry: None,
             thread_count: 1,
             visitor: None,
-<<<<<<< HEAD
             finish_when: HasDiscoveries::All,
-=======
             timeout: None,
->>>>>>> 2d41acae
         }
     }
 
